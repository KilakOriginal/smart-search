--- conflicted
+++ resolved
@@ -75,18 +75,6 @@
     transition-duration: 0.5s;
 }
 
-<<<<<<< HEAD
-.result-item {
-    background: #fff;
-    padding: 18px 24px;
-    margin-bottom: 18px;
-    border-radius: 8px;
-    box-shadow: 0 1px 6px rgba(32,33,36,0.08);
-}
-
-.result-item a {
-    color: #1a0dab;
-=======
 .document-result {
     background-color: #e9e9e9;
     padding: 10px;
@@ -96,7 +84,6 @@
 
 .document-result a {
     color: #333;
->>>>>>> 5a3bc9b9
     text-decoration: none;
     font-weight: normal;
     font-size: 18px;
@@ -140,7 +127,6 @@
 }
 
 .pagination-button:hover:not(.active) {
-<<<<<<< HEAD
     background: #e8f0fe;
 }
 
@@ -158,15 +144,6 @@
   animation: pulse 2s infinite;
 }
 
-@keyframes pulse {
-  0%, 100% { opacity: 0.6; }
-  50% { opacity: 1; }
-}
-=======
-    background-color: #e0e0e0;
-}
-
 .document-content {
     white-space: pre-wrap;
-}
->>>>>>> 5a3bc9b9
+}